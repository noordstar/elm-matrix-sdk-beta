module Internal.Config.Text exposing
    ( docs, failures, fields, mappings, logs
    , accessTokenFoundLocally, accessTokenExpired, accessTokenInvalid
    , versionsFoundLocally, versionsReceived, versionsFailedToDecode
    , unsupportedVersionForEndpoint
    , decodedDictSize, invalidHashInHashdict, invalidHashInMashdict, leakingValueFound
    , parses
    )

{-| Throughout the Elm SDK, there are lots of pieces of text being used for
various purposes. Some of these are:

  - To log what is happening during an API call.
  - To fail with custom decoder errors.
  - To describe custom values in a human readable format.

All magic values of text are gathered in this module, to form a monolithic
source of text. This allows people to learn more about the Elm SDK, and it
offers room for future translations.

Optionally, developers can even consider taking the values of some of these
variables to interpret them automatically when they appear as logs on the other
side. This could be used to automatically detect when the Vault is failing to
authenticate, for example, so that a new login screen can be shown. **WARNING:**
This is a risky feature, keep in mind that even a patch update might break this!
You should only do this if you know what you're doing.


## Type documentation

@docs docs, failures, fields, mappings, logs


## API Authentication

Messages sent as API logs during the authentication phase of the API
interaction.

@docs accessTokenFoundLocally, accessTokenExpired, accessTokenInvalid

offers room for translation, re-wording and refactors.


## API Versions

Messages sent as API logs while the Elm SDK is figuring out how modern the
homeserver is and how it can best communicate.

@docs versionsFoundLocally, versionsReceived, versionsFailedToDecode


## API miscellaneous messages

Messages sent as API logs during communication with the API.

@docs unsupportedVersionForEndpoint


## JSON decoder

Messages sent as API logs when a JSON value is being decoded.

@docs decodedDictSize, invalidHashInHashdict, invalidHashInMashdict, leakingValueFound

-}


type alias Desc =
    List String


type alias TypeDocs =
    { name : String, description : Desc }


{-| Logs when the Matrix API returns that an access token is no longer valid.
-}
accessTokenExpired : String
accessTokenExpired =
    "Matrix API reports access token as no longer valid"


{-| Logs when the Vault has an access token that is still (locally) considered
valid.
-}
accessTokenFoundLocally : String
accessTokenFoundLocally =
    "Found locally cached access token"


{-| Logs when the Matrix API rejects an access token without explicitly
mentioning a reason.
-}
accessTokenInvalid : String
accessTokenInvalid =
    "Matrix API rejected access token as invalid"


{-| Logs when the JSON decoder detects that an imported dictionary contained
duplicate keys.
-}
decodedDictSize : Int -> Int -> String
decodedDictSize from to =
    String.concat
        [ "JSON dict contained duplicate keys (JSON had "
        , String.fromInt from
        , " keys, Elm dict has "
        , String.fromInt to
        , " keys)"
        ]


{-| Documentation used for all functions and data types in JSON coders
-}
docs :
    { context : TypeDocs
    , envelope : TypeDocs
    , event : TypeDocs
    , hashdict : TypeDocs
    , ibatch : TypeDocs
    , iddict : TypeDocs
    , itoken : TypeDocs
    , mashdict : TypeDocs
    , settings : TypeDocs
    , stateManager : TypeDocs
    , timeline : TypeDocs
    , timelineFilter : TypeDocs
    , unsigned : TypeDocs
    }
docs =
    { context =
        { name = "Context"
        , description =
            [ "The Context is the set of variables that the user (mostly) cannot control."
            , "The Context contains tokens, values and other bits that the Vault receives from the Matrix API."
            ]
        }
    , envelope =
        { name = "Envelope"
        , description =
            [ "The Envelope module wraps existing data types with lots of values and settings that can be adjusted manually."
            ]
        }
    , event =
        { name = "Event"
        , description =
            [ "The Event type represents a single value that contains all the information for a single event in the room."
            ]
        }
    , hashdict =
        { name = "Hashdict"
        , description =
            [ "This allows you to store values based on an externally defined identifier."
            , "For example, the hashdict can store events and use their event id as their key."
            ]
        }
    , ibatch =
        { name = "IBatch"
        , description =
            [ "The internal batch tracks a patch of events on the Matrix timeline."
            ]
        }
    , iddict =
        { name = "Iddict"
        , description =
            [ "An iddict automatically handles creating appropriate keys by incrementally assiging a new key to new values."
            ]
        }
    , itoken =
        { name = "IToken"
        , description =
            [ "The IToken connects batches in the timeline and maintains relative order."
            ]
        }
    , mashdict =
        { name = "Mashdict"
        , description =
            [ "The mashdict exclusively stores values for which the hashing algorithm returns a value, and it ignores the outcome for all other scenarios."
            ]
        }
    , settings =
        { name = "Settings"
        , description =
            [ "The settings type is a data type to configure settings in the enveloped data type."
            ]
        }
    , stateManager =
        { name = "StateManager"
        , description =
            [ "The StateManager tracks the room state based on events, their event types and the optional state keys they provide."
            , "Instead of making the user loop through the room's timeline of events, the StateManager offers the user a dictionary-like experience to navigate through the Matrix room state."
            ]
        }
    , timeline =
        { name = "Timeline"
        , description =
            [ "The Timeline tracks events and orders them in a simple way for the user to view them."
            ]
        }
    , timelineFilter =
        { name = "Timeline Filter"
        , description =
            [ "The Timeline Filter allows the user to be very specific about which events they're interested in."
            ]
        }
    , unsigned =
        { name = "Unsigned Data"
        , description =
            [ "Unsigned data is optional data that might come along with the event."
            , "This information is often supportive but not necessary to the context."
            ]
        }
    }


{-| Description of all edge cases where a JSON decoder can fail.
-}
failures : { hashdict : Desc, listWithOne : String, mashdict : Desc }
failures =
    { hashdict =
        [ "Not all values map to their respected hash with the given hash function."
        ]
    , listWithOne = "Expected at least one value in the list - zero found."
    , mashdict =
        [ "Not all values map to their respected hash with the given hash function."
        ]
    }


{-| Objects contain multiple fields. These fields are here described, explaining
what they do and what they are for.
-}
fields :
    { context :
        { accessToken : Desc
        , baseUrl : Desc
        , password : Desc
        , refreshToken : Desc
        , username : Desc
        , transaction : Desc
        , versions : Desc
        }
    , envelope :
        { content : Desc
        , context : Desc
        , settings : Desc
        }
    , event :
        { content : Desc
        , eventId : Desc
        , originServerTs : Desc
        , roomId : Desc
        , sender : Desc
        , stateKey : Desc
        , eventType : Desc
        , unsigned : Desc
        }
    , ibatch :
        { end : Desc
        , events : Desc
        , filter : Desc
        , start : Desc
        }
    , iddict :
        { cursor : Desc
        , dict : Desc
        }
    , itoken :
        { behind : Desc
        , ends : Desc
        , inFrontOf : Desc
        , name : Desc
        , starts : Desc
        }
    , settings :
        { currentVersion : Desc
        , deviceName : Desc
        , syncTime : Desc
        }
    , timeline :
        { batches : Desc
        , events : Desc
        , filledBatches : Desc
        , mostRecentBatch : Desc
        , tokens : Desc
        }
    , timelineFilter :
        { senders : Desc
        , sendersAllowOthers : Desc
        , types : Desc
        , typesAllowOthers : Desc
        }
    , unsigned :
        { age : Desc
        , prevContent : Desc
        , redactedBecause : Desc
        , transactionId : Desc
        }
    }
fields =
    { context =
        { accessToken =
            [ "The access token used for authentication with the Matrix server."
            ]
        , baseUrl =
            [ "The base URL of the Matrix server."
            ]
        , password =
            [ "The user's password for authentication purposes."
            ]
        , refreshToken =
            [ "The token used to obtain a new access token upon expiration of the current access token."
            ]
        , username =
            [ "The username of the Matrix account."
            ]
        , transaction =
            [ "A unique identifier for a transaction initiated by the user."
            ]
        , versions =
            [ "The versions of the Matrix protocol that are supported by the server."
            ]
        }
    , envelope =
        { content =
            [ "The actual data or payload that is wrapped within the envelope."
            ]
        , context =
            [ "The context information associated with the envelope, such as environment or session details."
            , "In general, this data cannot be directly configured by the user."
            ]
        , settings =
            [ "The configurable settings that affect how the enveloped data is handled or processed."
            ]
        }
    , event =
        { content =
            [ "The body of this event, as created by the client which sent it."
            ]
        , eventId =
            [ "The globally unique identifier for this event."
            ]
        , originServerTs =
            [ "Timestamp (in milliseconds since the unix epoch) on originating homeserver when this event was sent."
            ]
        , roomId =
            [ "The ID of the room associated with this event."
            ]
        , sender =
            [ "Contains the fully-qualified ID of the user who sent this event."
            ]
        , stateKey =
            [ "Present if, and only if, this event is a state event. The key making this piece of state unique in the room. Note that it is often an empty string."
            , "State keys starting with an @ are reserved for referencing user IDs, such as room members. With the exception of a few events, state events set with a given user’s ID as the state key MUST only be set by that user."
            ]
        , eventType =
            [ "The type of the event."
            ]
        , unsigned =
            [ "Contains optional extra information about the event."
            ]
        }
    , ibatch =
        { end =
            [ "Pointer to the token that ends the internal batch."
            ]
        , events =
            [ "List of event IDs contained within the internal batch."
            ]
        , filter =
            [ "Filter that indicates how strictly the homeserver has selected when resulting into the given list of events."
            ]
        , start =
            [ "Pointer to the token that starts the internal batch."
            ]
        }
    , iddict =
        { cursor =
            [ "To ensure uniqueness of all keys and to prevent the usage of keys that were previously assigned to older values, the iddict tracks which is the smallest non-negative integer that hasn't been used yet."
            ]
        , dict =
            [ "Dictionary that contains all values stored in the iddict."
            ]
        }
    , itoken =
        { behind =
            [ "This token is behind all tokens in this field."
            ]
        , ends =
            [ "This token is in front of the batches in this field."
            ]
        , inFrontOf =
            [ "This token is ahead of all tokens in this field."
            ]
        , name =
            [ "Opaque value provided by the homeserver."
            ]
        , starts =
            [ "This token is at the start of the batches in this field."
            ]
        }
    , settings =
        { currentVersion =
            [ "Indicates the current version of the Elm SDK."
            ]
        , deviceName =
            [ "Indicates the device name that is communicated to the Matrix API."
            ]
        , syncTime =
            [ "Indicates the frequency in miliseconds with which the Elm SDK should long-poll the /sync endpoint."
            ]
        }
    , timeline =
        { batches =
            [ "Dictionary storing all event batches in the timeline."
            ]
        , events =
            [ "Mapping that allows us to quickly zoom in on an event."
            ]
        , filledBatches =
            [ "Counter that tracks how many batches are kept by the timeline."
            , "Batches are only counted if they are filled by at least one event."
            ]
        , mostRecentBatch =
            [ "Tracks the most recent batch that was sent by the homeserver - usually through `/sync`"
            ]
        , tokens =
            [ "Index of all the tokens used to connect event batches on the timeline."
            ]
        }
    , timelineFilter =
        { senders =
            [ "A list of senders that is considered an exception to the infinite pool of \"other\" users"
            ]
        , sendersAllowOthers =
            [ "Value that determines whether the infinite pool of others is included."
            , "If False, only the users mentioned in `senders` are included. If True, then all users who aren't mentioned in `senders` are included."
            ]
        , types =
            [ "A list of event types that is considered an exception to the infinite pool of \"other\" event types."
            ]
        , typesAllowOthers =
            [ "Value that determines whether the infinite pool of others is included."
            , "If False, only the event types mentioned in `types` are included. If True, then all users who aren't mentioned in `types` are included."
            ]
        }
    , unsigned =
        { age =
            [ "The time in milliseconds that has elapsed since the event was sent. This field is generated by the local homeserver, and may be incorrect if the local time on at least one of the two servers is out of sync, which can cause the age to either be negative or greater than it actually is."
            ]
        , prevContent =
            [ "The previous content for this event. This field is generated by the local homeserver, and is only returned if the event is a state event, and the client has permission to see the previous content."
            ]
        , redactedBecause =
            [ "The event that redacted this event, if any."
            ]
        , transactionId =
            [ "The client-supplied transaction ID, for example, provided via PUT /_matrix/client/v3/rooms/{roomId}/send/{eventType}/{txnId}, if the client being given the event is the same one which sent it."
            ]
        }
    }


{-| This message will be shown when a [Hashdict](Internal-Tools-Hashdict)
encounters a hash-value pair where the value does not hash to the provided hash.
-}
invalidHashInHashdict : String
invalidHashInHashdict =
    "Invalid hash function: not all elements hash to their JSON-stored hashes"


{-| This message will be shown when a [Mashdict](Internal-Tools-Mashdict)
encounters a hash-value pair where the value does not hash to the provided hash.
-}
invalidHashInMashdict : String
invalidHashInMashdict =
    "Invalid hash function: not all elements hash to their JSON-stored hashes"


{-| The Elm SDK occassionally uses [leaking values](Internal-Config-Leaks),
which might indicate exceptional behaviour. As such, this log is sent when one
of those leaking values is found: to alert the user that something fishy might
be going on.
-}
leakingValueFound : String -> String
leakingValueFound leaking_value =
    "Found leaking value : " ++ leaking_value


<<<<<<< HEAD
parses :
    { reservedIPs :
        { ipv6Toipv4 : String
        , multicast : String
        , futureUse : String
        , unspecified : String
        }
    }
parses =
    { reservedIPs =
        { ipv6Toipv4 = "Detected a reserved ip address that is formerly used as an IPv6 to IPv4 relay. It is unlikely that this IP Address is real."
        , multicast = "Detected a reserved ip address that is used for multicasting. It is unlikely that this IP Address is real."
        , futureUse = "Detected a reserves ip address that is reserved for future use. It is unlikely that this IP Address is real if you're running a recent version of the Elm SDK."
        , unspecified = "This is an unspecified ip address. It is unlikely that this IP Address is real and someone might try to break something."
=======
{-| These logs might appear during a process where something unexpected has
happened. Most of these unexpected results, are taken account of by the Elm SDK,
but logged so that the programmer can do something about it.
-}
logs : { keyIsNotAnInt : String -> String }
logs =
    { keyIsNotAnInt =
        \key ->
            String.concat
                [ "Encountered a key `"
                , key
                , "` that cannot be converted to an Int"
                ]
    }


{-| Function descriptions
-}
mappings : { itokenPTR : TypeDocs }
mappings =
    { itokenPTR =
        { name = "ITokenPTR init"
        , description =
            [ "Converts an optional string to an Itoken pointer."
            ]
>>>>>>> 709d6080
        }
    }


{-| The Matrix homeserver can specify how it wishes to communicate, and the Elm
SDK aims to communicate accordingly. This may fail in some scenarios, however,
in which case it will throw this error.

Most of the time, the error is caused by one of two options:

1.  The homeserver is very archaic and does not (yet) support API endpoints that
    are nowadays considered mature.

2.  The homeserver is much more modern than the Elm SDK and either uses
    exclusively API endpoints that the Elm SDK doesn't (yet) support, or it uses
    spec versions that aren't considered "official" Matrix spec versions and
    were designed by a third party.

-}
unsupportedVersionForEndpoint : String
unsupportedVersionForEndpoint =
    "This Matrix homeserver and the Elm SDK do not share a common spec version for this endpoint"


{-| Occasionally, the Matrix homeserver fails to communicate how it is best
communicated with. Most of the time, this means that the homeserver is somehow
unreachable or some gateway error has occured.
-}
versionsFailedToDecode : String
versionsFailedToDecode =
    "Matrix API returned an invalid version list"


{-| Logs when the Vault remembers how to communicate with the Matrix homeserver.
-}
versionsFoundLocally : String
versionsFoundLocally =
    "Found locally cached version list"


{-| Logs when the Matrix API has returned how to best communicate with them.
-}
versionsReceived : String
versionsReceived =
    "Matrix API returned a version list"<|MERGE_RESOLUTION|>--- conflicted
+++ resolved
@@ -487,7 +487,6 @@
     "Found leaking value : " ++ leaking_value
 
 
-<<<<<<< HEAD
 parses :
     { reservedIPs :
         { ipv6Toipv4 : String
@@ -502,7 +501,9 @@
         , multicast = "Detected a reserved ip address that is used for multicasting. It is unlikely that this IP Address is real."
         , futureUse = "Detected a reserves ip address that is reserved for future use. It is unlikely that this IP Address is real if you're running a recent version of the Elm SDK."
         , unspecified = "This is an unspecified ip address. It is unlikely that this IP Address is real and someone might try to break something."
-=======
+        }
+    }
+
 {-| These logs might appear during a process where something unexpected has
 happened. Most of these unexpected results, are taken account of by the Elm SDK,
 but logged so that the programmer can do something about it.
@@ -528,7 +529,6 @@
         , description =
             [ "Converts an optional string to an Itoken pointer."
             ]
->>>>>>> 709d6080
         }
     }
 
