module Internal.Values.Event exposing
    ( Event
    , UnsignedData(..), age, prevContent, redactedBecause, transactionId
<<<<<<< HEAD
    , encode, decoder
    , isEqual
=======
    , coder, encode, decoder
>>>>>>> 16a7e7e6
    )

{-|


# Event

The `Event` module hosts all the information for a single event in the timeline
of a room.

@docs Event


## Unsigned data

@docs UnsignedData, age, prevContent, redactedBecause, transactionId


## JSON Coder

@docs coder, encode, decoder


## Test functions

@docs isEqual

-}

import Internal.Config.Text as Text
import Internal.Tools.Json as Json
import Internal.Tools.Timestamp as Timestamp exposing (Timestamp)


{-| The Event type occurs everywhere on a user's timeline.
-}
type alias Event =
    { content : Json.Value
    , eventId : String
    , originServerTs : Timestamp
    , roomId : String
    , sender : String
    , stateKey : Maybe String
    , eventType : String
    , unsigned : Maybe UnsignedData
    }


{-| Unsigned Data contains a lot of extra information. You can access it through
helper functions.
-}
type UnsignedData
    = UnsignedData
        { age : Maybe Int
        , prevContent : Maybe Json.Value
        , redactedBecause : Maybe Event
        , transactionId : Maybe String
        }


{-| Get the event's age, if at all provided by the homeserver.
-}
age : Event -> Maybe Int
age event =
    Maybe.andThen (\(UnsignedData data) -> data.age) event.unsigned


{-| Define how an Event can be encoded to and decoded from a JSON object.
-}
coder : Json.Coder Event
coder =
    Json.object8
        { name = Text.docs.event.name
        , description = Text.docs.event.description
        , init = Event
        }
        (Json.field.required
            { fieldName = "content"
            , toField = .content
            , description = Text.fields.event.content
            , coder = Json.value
            }
        )
        (Json.field.required
            { fieldName = "eventId"
            , toField = .eventId
            , description = Text.fields.event.eventId
            , coder = Json.string
            }
        )
        (Json.field.required
            { fieldName = "originServerTs"
            , toField = .originServerTs
            , description = Text.fields.event.originServerTs
            , coder = Timestamp.coder
            }
        )
        (Json.field.required
            { fieldName = "roomId"
            , toField = .roomId
            , description = Text.fields.event.roomId
            , coder = Json.string
            }
        )
        (Json.field.required
            { fieldName = "sender"
            , toField = .sender
            , description = Text.fields.event.sender
            , coder = Json.string
            }
        )
        (Json.field.optional.value
            { fieldName = "stateKey"
            , toField = .stateKey
            , description = Text.fields.event.stateKey
            , coder = Json.string
            }
        )
        (Json.field.required
            -- NOTE! | In JSON we call it `type`, not `eventType`,
            -- NOTE! | so that the data is easier to read for other non-Elm
            -- NOTE! | JSON parsers
            { fieldName = "type"
            , toField = .eventType
            , description = Text.fields.event.eventType
            , coder = Json.string
            }
        )
        (Json.field.optional.value
            { fieldName = "unsigned"
            , toField = .unsigned
            , description = Text.fields.event.unsigned
            , coder = unsignedCoder
            }
        )


{-| Decode an Event from a JSON value.
-}
decoder : Json.Decoder Event
decoder =
    Json.decode coder


{-| Encode an Event into a JSON value.
-}
encode : Json.Encoder Event
encode =
    Json.encode coder


{-| Compare two events and determine whether they're identical. Used mostly for
testing purposes.
-}
isEqual : Event -> Event -> Bool
isEqual e1 e2 =
    if e1.eventId /= e2.eventId then
        False

    else if e1.originServerTs /= e2.originServerTs then
        False

    else if e1.roomId /= e2.roomId then
        False

    else if e1.sender /= e2.sender then
        False

    else if e1.stateKey /= e2.stateKey then
        False

    else if e1.eventType /= e2.eventType then
        False

    else
        case ( e1.unsigned, e2.unsigned ) of
            ( Nothing, Nothing ) ->
                True

            ( Just _, Nothing ) ->
                False

            ( Nothing, Just _ ) ->
                False

            ( Just (UnsignedData d1), Just (UnsignedData d2) ) ->
                if d1.age /= d2.age then
                    False

                else if d1.transactionId /= d2.transactionId then
                    False

                else if Maybe.map (E.encode 0) d1.prevContent /= Maybe.map (E.encode 0) d2.prevContent then
                    False

                else
                    case ( d1.redactedBecause, d2.redactedBecause ) of
                        ( Nothing, Nothing ) ->
                            True

                        ( Nothing, Just _ ) ->
                            False

                        ( Just _, Nothing ) ->
                            False

                        ( Just se1, Just se2 ) ->
                            isEqual se1 se2


{-| Determine the previous `content` value for this event. This field is only a
`Just value` if the event is a state event, and the Matrix Vault has permission
to see the previous content.
-}
prevContent : Event -> Maybe Json.Value
prevContent event =
    Maybe.andThen (\(UnsignedData data) -> data.prevContent) event.unsigned


{-| If the event has been redacted, the homeserver can display the event that
redacted it here.
-}
redactedBecause : Event -> Maybe Event
redactedBecause event =
    Maybe.andThen (\(UnsignedData data) -> data.redactedBecause) event.unsigned


{-| If the user has sent this event to the homeserver, then the homeserver might
display the original transaction id used for the event.
-}
transactionId : Event -> Maybe String
transactionId event =
    Maybe.andThen (\(UnsignedData data) -> data.transactionId) event.unsigned


unsignedCoder : Json.Coder UnsignedData
unsignedCoder =
    Json.object4
        { name = Text.docs.unsigned.name
        , description = Text.docs.unsigned.description
        , init = \a b c d -> UnsignedData { age = a, prevContent = b, redactedBecause = c, transactionId = d }
        }
        (Json.field.optional.value
            { fieldName = "age"
            , toField = \(UnsignedData data) -> data.age
            , description = Text.fields.unsigned.age
            , coder = Json.int
            }
        )
        (Json.field.optional.value
            { fieldName = "prevContent"
            , toField = \(UnsignedData data) -> data.prevContent
            , description = Text.fields.unsigned.prevContent
            , coder = Json.value
            }
        )
        (Json.field.optional.value
            { fieldName = "redactedBecause"
            , toField = \(UnsignedData data) -> data.redactedBecause
            , description = Text.fields.unsigned.redactedBecause
            , coder = Json.lazy (\_ -> coder)
            }
        )
        (Json.field.optional.value
            { fieldName = "transactionId"
            , toField = \(UnsignedData data) -> data.transactionId
            , description = Text.fields.unsigned.transactionId
            , coder = Json.string
            }
        )<|MERGE_RESOLUTION|>--- conflicted
+++ resolved
@@ -1,12 +1,8 @@
 module Internal.Values.Event exposing
     ( Event
     , UnsignedData(..), age, prevContent, redactedBecause, transactionId
-<<<<<<< HEAD
-    , encode, decoder
+    , coder, encode, decoder
     , isEqual
-=======
-    , coder, encode, decoder
->>>>>>> 16a7e7e6
     )
 
 {-|
@@ -217,6 +213,65 @@
                             isEqual se1 se2
 
 
+{-| Compare two events and determine whether they're identical. Used mostly for
+testing purposes.
+-}
+isEqual : Event -> Event -> Bool
+isEqual e1 e2 =
+    if e1.eventId /= e2.eventId then
+        False
+
+    else if e1.originServerTs /= e2.originServerTs then
+        False
+
+    else if e1.roomId /= e2.roomId then
+        False
+
+    else if e1.sender /= e2.sender then
+        False
+
+    else if e1.stateKey /= e2.stateKey then
+        False
+
+    else if e1.eventType /= e2.eventType then
+        False
+
+    else
+        case ( e1.unsigned, e2.unsigned ) of
+            ( Nothing, Nothing ) ->
+                True
+
+            ( Just _, Nothing ) ->
+                False
+
+            ( Nothing, Just _ ) ->
+                False
+
+            ( Just (UnsignedData d1), Just (UnsignedData d2) ) ->
+                if d1.age /= d2.age then
+                    False
+
+                else if d1.transactionId /= d2.transactionId then
+                    False
+
+                else if Maybe.map (E.encode 0) d1.prevContent /= Maybe.map (E.encode 0) d2.prevContent then
+                    False
+
+                else
+                    case ( d1.redactedBecause, d2.redactedBecause ) of
+                        ( Nothing, Nothing ) ->
+                            True
+
+                        ( Nothing, Just _ ) ->
+                            False
+
+                        ( Just _, Nothing ) ->
+                            False
+
+                        ( Just se1, Just se2 ) ->
+                            isEqual se1 se2
+
+
 {-| Determine the previous `content` value for this event. This field is only a
 `Just value` if the event is a state event, and the Matrix Vault has permission
 to see the previous content.
