--- conflicted
+++ resolved
@@ -1,10 +1,6 @@
 module Matrix exposing
     ( Vault, fromUserId, fromUsername
-<<<<<<< HEAD
-    , VaultUpdate, update, sync
-=======
-    , VaultUpdate, update, logs
->>>>>>> 41ec7682
+    , VaultUpdate, update, sync, logs
     , addAccessToken, sendMessageEvent
     )
 
@@ -28,11 +24,7 @@
 
 ## Keeping the Vault up-to-date
 
-<<<<<<< HEAD
-@docs VaultUpdate, update, sync
-=======
-@docs VaultUpdate, update, logs
->>>>>>> 41ec7682
+@docs VaultUpdate, update, sync, logs
 
 
 ## Debugging
