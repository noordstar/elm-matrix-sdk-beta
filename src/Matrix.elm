module Matrix exposing
    ( Vault, fromUserId, fromUsername
<<<<<<< HEAD
    , VaultUpdate, update
    , rooms, fromRoomId
=======
    , VaultUpdate, update, sync, logs
>>>>>>> a9e4a39e
    , addAccessToken, sendMessageEvent
    )

{-|


# Matrix SDK

This library forms a mere basis from which an entire functional SDK is
developed for the Matrix protocol.

It is generally quite unusual to regularly publish iterative beta versions on
the public registry, but it is also generally quite unusual to exclusively
support a monolithic public registry. (:


## Vault

@docs Vault, fromUserId, fromUsername


## Keeping the Vault up-to-date

@docs VaultUpdate, update, sync, logs


## Exploring the Vault

@docs rooms, fromRoomId


## Debugging

@docs addAccessToken, sendMessageEvent

-}

import Internal.Api.Main as Api
import Internal.Values.Envelope as Envelope
import Internal.Values.User as User
import Internal.Values.Vault as Internal
import Json.Encode as E
import Types exposing (Vault(..), VaultUpdate(..))


{-| The Vault type stores all relevant information about the Matrix API.

If you make sure that the data type stays up-to-date, you can use it to explore
the latest information about an account.

-}
type alias Vault =
    Types.Vault


{-| The VaultUpdate type is the central type that keeps the Vault up-to-date.
-}
type alias VaultUpdate =
    Types.VaultUpdate


{-| Adds a custom access token to the Vault. This can be done if no password is
provided or known.
-}
addAccessToken : String -> Vault -> Vault
addAccessToken token (Vault vault) =
    Envelope.mapContext (\c -> { c | suggestedAccessToken = Just token }) vault
        |> Vault


{-| Get a room based on its room ID, if the user is a member of that room.
-}
fromRoomId : String -> Vault -> Maybe Types.Room
fromRoomId roomId (Vault vault) =
    Envelope.mapMaybe (Internal.fromRoomId roomId) vault
        |> Maybe.map Types.Room


{-| Use a fully-fledged Matrix ID to connect.

    case Matrix.fromUserId "@alice:example.org" of
        Just vault ->
            "We got a vault!"

        Nothing ->
            "Invalid username"

-}
fromUserId : String -> Maybe Vault
fromUserId uid =
    uid
        |> User.fromString
        |> Maybe.map
            (\u ->
                Envelope.init
                    { serverName = "https://" ++ User.domain u
                    , content = Internal.init (Just u)
                    }
                    |> Envelope.mapContext (\c -> { c | username = Just uid })
            )
        |> Maybe.map Vault


{-| Using a username and an address, create a Vault.

The username can either be the localpart or the full Matrix ID. For example,
you can either insert `alice` or `@alice:example.org`.

-}
fromUsername : { username : String, host : String, port_ : Maybe Int } -> Vault
fromUsername { username, host, port_ } =
    { serverName =
        port_
            |> Maybe.map String.fromInt
            |> Maybe.map ((++) ":")
            |> Maybe.withDefault ""
            |> (++) host
    , content = Internal.init (User.fromString username)
    }
        |> Envelope.init
        |> Envelope.mapContext (\c -> { c | username = Just username })
        |> Vault


<<<<<<< HEAD
{-| Get a list of all the rooms that the user has joined.
-}
rooms : Vault -> List Types.Room
rooms (Vault vault) =
    Envelope.mapList Internal.rooms vault
        |> List.map Types.Room
=======
{-| The VaultUpdate is a complex type that helps update the Vault. However,
it also contains a human output!

Using this function, you can get a human output that describes everything that
the VaultUpdate has to tell the Vault.

The `channel` field describes the context of the log, allowing you to filter
further. For example:

  - `debug` is a comprehensive channel describing everything the Elm runtime has
    executed.
  - `warn` contains warnings that aren't breaking, but relevant.
  - `securityWarn` warns about potential security issues or potential attacks.
  - `error` has errors that were encountered.
  - `caughtError` has errors that were dealt with successfully.

-}
logs : VaultUpdate -> List { channel : String, content : String }
logs (VaultUpdate vu) =
    vu.logs
>>>>>>> a9e4a39e


{-| Send a message event to a room.

This function can be used in a scenario where the user does not want to sync
the client, or is unable to. This function doesn't check whether the given room
exists and the user is able to send a message to, and instead just sends the
request to the Matrix API.

The fields stand for the following:

  - `content` is the JSON object that is sent to the Matrix room.
  - `eventType` is the event type that is sent to the Matrix room.
  - `roomId` is the Matrix room ID.
  - `toMsg` is the `msg` type that is returned after the message has been sent.
  - `transactionId` is a unique identifier that helps the Matrix server
    distringuish messages. If you send the same message with the same transactionId,
    the server promises to register it only once.
  - `vault` is the Matrix Vault that contains all the latest and most relevant
    information.

-}
sendMessageEvent :
    { content : E.Value
    , eventType : String
    , roomId : String
    , toMsg : VaultUpdate -> msg
    , transactionId : String
    , vault : Vault
    }
    -> Cmd msg
sendMessageEvent data =
    case data.vault of
        Vault vault ->
            Api.sendMessageEvent vault
                { content = data.content
                , eventType = data.eventType
                , roomId = data.roomId
                , toMsg = Types.VaultUpdate >> data.toMsg
                , transactionId = data.transactionId
                }


{-| Synchronize the Vault with the Matrix API.

Effectively, this task asks the Matrix API to provide the latest information,
which will be returned as your VaultUpdate.

-}
sync : (VaultUpdate -> msg) -> Vault -> Cmd msg
sync toMsg (Vault vault) =
    Api.sync vault { toMsg = Types.VaultUpdate >> toMsg }


{-| Using new VaultUpdate information, update the Vault accordingly.

This allows us to change our perception of the Matrix environment: has anyone
sent a new message? Did someone send us an invite for a new room?

-}
update : VaultUpdate -> Vault -> Vault
update (VaultUpdate vu) (Vault vault) =
    vu.messages
        |> List.foldl (Envelope.update Internal.update) vault
        |> Vault<|MERGE_RESOLUTION|>--- conflicted
+++ resolved
@@ -1,11 +1,7 @@
 module Matrix exposing
     ( Vault, fromUserId, fromUsername
-<<<<<<< HEAD
-    , VaultUpdate, update
+    , VaultUpdate, update, sync, logs
     , rooms, fromRoomId
-=======
-    , VaultUpdate, update, sync, logs
->>>>>>> a9e4a39e
     , addAccessToken, sendMessageEvent
     )
 
@@ -130,14 +126,14 @@
         |> Vault
 
 
-<<<<<<< HEAD
 {-| Get a list of all the rooms that the user has joined.
 -}
 rooms : Vault -> List Types.Room
 rooms (Vault vault) =
     Envelope.mapList Internal.rooms vault
         |> List.map Types.Room
-=======
+
+
 {-| The VaultUpdate is a complex type that helps update the Vault. However,
 it also contains a human output!
 
@@ -158,7 +154,6 @@
 logs : VaultUpdate -> List { channel : String, content : String }
 logs (VaultUpdate vu) =
     vu.logs
->>>>>>> a9e4a39e
 
 
 {-| Send a message event to a room.
